#include <time.h>  
#include <array>
#include <fstream>
#include <iostream>
#include <memory>
#include <vector>
#include <boost/program_options.hpp> 
#include <boost/filesystem.hpp>
#include "tbb/concurrent_unordered_set.h"
#include "../usher_graph.hpp"

namespace po = boost::program_options;

Timer timer;

po::variables_map check_options(int argc, char** argv) {
    uint32_t num_cores = tbb::task_scheduler_init::default_num_threads();
    std::string num_threads_message = "Number of threads to use when possible [DEFAULT uses all available cores, " + std::to_string(num_cores) + " detected on this machine]";

    po::options_description desc("optimize options");
    desc.add_options()
        ("input-mat,i", po::value<std::string>()->required(),
         "Input mutation-annotated tree file to optimize [REQUIRED].")
        ("branch-length,l", po::value<uint32_t>()->default_value(3), \
         "Minimum length of the branch to consider to recombination events")
        ("max-coordinate-range,R", po::value<int>()->default_value(1e7), \
         "Maximum range of the genomic coordinates of the mutations on the branch")
        ("min-coordinate-range,r", po::value<int>()->default_value(1e3), \
         "Minimum range of the genomic coordinates of the mutations on the branch")
        ("outdir,d", po::value<std::string>()->default_value("."), 
         "Output directory to dump output files [DEFAULT uses current directory]")
    
        ("max-parsimony,p", po::value<int>()->default_value(0), \
         "Maximum parsimony score of the recombinant sequence when placing it back after pruning and masking.")
        ("num-descendants,n", po::value<uint32_t>()->default_value(10), \
         "Minimum number of leaves that node should have to be considered for recombination.")
        ("threads,T", po::value<uint32_t>()->default_value(num_cores), num_threads_message.c_str())
        ("help,h", "Print help messages");

    po::options_description all_options;
    all_options.add(desc);
    po::positional_options_description p;
    po::variables_map vm;
    try{
        po::store(po::command_line_parser(argc, argv)
                .options(all_options)
                .positional(p)
                .run(), vm);
        po::notify(vm);
    }
    catch(std::exception &e){
        std::cerr << desc << std::endl;
        // Return with error code 1 unless
        // the user specifies help
            if (vm.count("help"))
                exit(0);
            else
                exit(1);
    }
    return vm;
}

struct Pruned_Sample {
    std::string sample_name;
    std::vector<MAT::Mutation> sample_mutations;
    std::unordered_set<uint32_t> positions;

    // Assumes mutations are added in reverse chrono order
    void add_mutation (MAT::Mutation mut) {
        // If not reversal to reference allele 
        if ((mut.ref_nuc != mut.mut_nuc) && (positions.find(mut.position) == positions.end())) {
            auto iter = std::lower_bound(sample_mutations.begin(), sample_mutations.end(), mut);
            mut.par_nuc = mut.ref_nuc;
            sample_mutations.insert(iter, mut);
        }
        positions.insert(mut.position);
    }

    Pruned_Sample (std::string name) {
        sample_name = name;
        sample_mutations.clear();
        positions.clear();
    }
};

struct Recomb_Node {
    std::string name;
    int parsimony;
    Recomb_Node(std::string n, int p) : name(n), parsimony(p)
    {}
};

int main(int argc, char** argv) {
    po::variables_map vm = check_options(argc, argv);
    std::string input_mat_filename = vm["input-mat"].as<std::string>();
    std::string outdir = vm["outdir"].as<std::string>();
    uint32_t branch_len = vm["branch-length"].as<uint32_t>();
    int max_parsimony = vm["max-parsimony"].as<int>();
    int max_range = vm["max-coordinate-range"].as<int>();
    int min_range = vm["min-coordinate-range"].as<int>();
    uint32_t num_descendants = vm["num-descendants"].as<uint32_t>();
    uint32_t num_threads = vm["threads"].as<uint32_t>();

    tbb::task_scheduler_init init(num_threads);
    srand (time(NULL));

    static tbb::affinity_partitioner ap;

    timer.Start();
    fprintf(stderr, "Loading input MAT file %s.\n", input_mat_filename.c_str()); 

    // Load input MAT and uncondense tree
    MAT::Tree T = MAT::load_mutation_annotated_tree(input_mat_filename);
    T.uncondense_leaves();
    fprintf(stderr, "Completed in %ld msec \n\n", timer.Stop());

    timer.Start();
    
    fprintf(stderr, "Finding the branches with number of mutations equal to or exceeding %u.\n", branch_len);
    auto bfs = T.breadth_first_expansion();
    
    tbb::concurrent_unordered_set<std::string> nodes_to_consider;

    tbb::parallel_for(tbb::blocked_range<size_t>(0, bfs.size()),
            [&](const tbb::blocked_range<size_t> r) {
            for (size_t i=r.begin(); i<r.end(); ++i){
               auto n = bfs[i];
               if (n == T.root) {
                   continue;
               }
               if (n->mutations.size() >= branch_len) {
                   if (T.get_num_leaves(n) >= num_descendants) {
                       nodes_to_consider.insert(n->identifier);
                   }
               }
            }
        }, ap);
    
    fprintf(stderr, "Found %zu long branches\n", nodes_to_consider.size());
    fprintf(stderr, "Completed in %ld msec \n\n", timer.Stop());

    fprintf(stderr, "Creating output files.\n");
    boost::filesystem::path path(outdir);
    if (!boost::filesystem::exists(path)) {
        boost::filesystem::create_directory(path);
    }

    path = boost::filesystem::canonical(outdir);
    outdir = path.generic_string();

    auto desc_filename = outdir + "/descendants.tsv";
    fprintf(stderr, "Creating file %s to write descendants of recombinant nodes\n", 
            desc_filename.c_str());
    FILE* desc_file = fopen(desc_filename.c_str(), "w");
    fprintf(desc_file, "#node_id\tdescendants\n");
    
    auto recomb_filename = outdir + "/recombination.tsv";
    fprintf(stderr, "Creating file %s to write recombination events\n", 
            recomb_filename.c_str());
    FILE* recomb_file = fopen(recomb_filename.c_str(), "w");
    fprintf(recomb_file, "#recomb_node_id\tbreakpoint-1_interval\tbreakpoint-2_interval\tdonor_node_id\tacceptor_node_id\n");
    fprintf(stderr, "Completed in %ld msec \n\n", timer.Stop());
    
    timer.Start();
    
    fprintf(stderr, "Running placement individually for %zu branches to identify potential recombination events.\n", nodes_to_consider.size());

    size_t num_done = 0;
    for (auto nid_to_consider: nodes_to_consider) {
        fprintf(stderr, "At node id: %s\n", nid_to_consider.c_str());

        Pruned_Sample pruned_sample(nid_to_consider);
        // Find mutations on the node to prune
        auto node_to_root = T.rsearch(nid_to_consider, true); 
        for (auto curr: node_to_root) {
            for (auto m: curr->mutations) {
                pruned_sample.add_mutation(m);
            }
        }
        size_t num_mutations = pruned_sample.sample_mutations.size();

        bool has_recomb = false;
        for (size_t i = 0; i<num_mutations; i++) {
            for (size_t j=i; j<num_mutations; j++) {
                Pruned_Sample donor("donor");
                Pruned_Sample acceptor("acceptor");

                donor.sample_mutations.clear();
                acceptor.sample_mutations.clear();

                for (size_t k=0; k<num_mutations; k++) {
                    if ((k>=i) && (k<=j)) {
                        donor.add_mutation(pruned_sample.sample_mutations[k]);
                    }
                    else {
                        acceptor.add_mutation(pruned_sample.sample_mutations[k]);
                    }
                }
                
                int start_range_high = pruned_sample.sample_mutations[i].position;
                int start_range_low = (i>=1) ? pruned_sample.sample_mutations[i-1].position : 0;

                int end_range_low = pruned_sample.sample_mutations[j].position; 
                int end_range_high = (j+1<num_mutations) ? pruned_sample.sample_mutations[j+1].position : 1e9;

                if ((donor.sample_mutations.size() < branch_len) || (acceptor.sample_mutations.size() < branch_len) ||
                        (end_range_low-start_range_high < min_range) || (end_range_low-start_range_high > max_range)) {
                    continue;
                }

                std::vector<Recomb_Node> donor_nodes;
                std::vector<Recomb_Node> acceptor_nodes;

                donor_nodes.clear();
                acceptor_nodes.clear();

                tbb::mutex tbb_lock;

                // find acceptor(s) 
                {
                    size_t total_nodes = bfs.size();

                    std::vector<std::vector<MAT::Mutation>> node_excess_mutations(total_nodes);
                    std::vector<std::vector<MAT::Mutation>> imputed_mutations(total_nodes);

                    std::vector<int> node_set_difference(total_nodes);

                    size_t best_node_num_leaves = 0;
                    int best_set_difference = 1e9;

                    std::vector<bool> node_has_unique(total_nodes);
                    size_t best_j = 0;
                    bool best_node_has_unique = false;

                    size_t best_distance = 1e9;

                    std::vector<size_t> best_j_vec;

                    size_t num_best = 1;
                    MAT::Node* best_node = T.root;
                    best_j_vec.emplace_back(0);

                    std::vector<size_t> node_distance(total_nodes);

                    tbb::parallel_for( tbb::blocked_range<size_t>(0, total_nodes),
                            [&](tbb::blocked_range<size_t> r) {
                            for (size_t k=r.begin(); k<r.end(); ++k) {
                               if (T.get_num_leaves(bfs[k]) < num_descendants) {
                                   continue;
                               }
                               
                               node_has_unique[k] = false;

                               mapper2_input inp;
                               inp.T = &T;
                               inp.node = bfs[k];
                               inp.missing_sample_mutations = &acceptor.sample_mutations;
                               inp.excess_mutations = &node_excess_mutations[k];
                               inp.imputed_mutations = &imputed_mutations[k];
                               inp.best_node_num_leaves = &best_node_num_leaves;
                               inp.best_set_difference = &best_set_difference;
                               inp.best_node = &best_node;
                               inp.best_j =  &best_j;
                               inp.num_best = &num_best;
                               inp.j = k;
                               inp.has_unique = &best_node_has_unique;

                               inp.set_difference = &node_set_difference[k];

                               inp.distance = node_distance[k];
                               inp.best_distance = &best_distance;

                               inp.best_j_vec = &best_j_vec;
                               inp.node_has_unique = &(node_has_unique);

                               mapper2_body(inp, true);

                               // Is placement as sibling
                               if (bfs[k]->is_leaf() || node_has_unique[k]) {
                                   std::vector<MAT::Mutation> l2_mut;

                                   // Compute l2_mut
                                   for (auto m1: node_excess_mutations[k]) {
                                       bool found = false;
                                       for (auto m2: bfs[k]->mutations) {
                                           if (m1.is_masked()) {
                                               break;
                                           }
                                           if (m1.position == m2.position) {
                                               if (m1.mut_nuc == m2.mut_nuc) {
                                                   found = true;
                                                   break;
                                               }
                                           }
                                       }
                                       if (!found) {
                                           if ((m1.position <= start_range_low) || (m1.position > end_range_high)) {
                                               l2_mut.emplace_back(m1.copy());
                                           }
                                       }
                                   }

                                   if (l2_mut.size() <= max_parsimony) {
                                       tbb_lock.lock();
                                       acceptor_nodes.emplace_back(Recomb_Node(bfs[k]->identifier, l2_mut.size()));
                                       tbb_lock.unlock();
                                   }
                               }
                               // Else placement as child
                               else {
                                   std::vector<MAT::Mutation> node_mut;

                                   for (auto m1: node_excess_mutations[k]) {
                                       bool found = false;
                                       for (auto m2: bfs[k]->mutations) {
                                           if (m1.is_masked()) {
                                               break;
                                           }
                                           if (m1.position == m2.position) {
                                               if (m1.mut_nuc == m2.mut_nuc) {
                                                   found = true;
                                                   break;
                                               }
                                           }
                                       }
                                       if (!found) {
                                           if ((m1.position < start_range_low) || (m1.position > end_range_high)) {
                                               node_mut.emplace_back(m1.copy());
                                           }
                                       }
                                   }

                                   if (node_mut.size() <= max_parsimony) {
                                       tbb_lock.lock();
                                       acceptor_nodes.emplace_back(Recomb_Node(bfs[k]->identifier, node_mut.size()));
                                       tbb_lock.unlock();
                                   }
                               }
                            }
                        }, ap);
                }

                if (acceptor_nodes.size() == 0) {
                    continue;
                }

                // find donor(s) 
                {
                    size_t total_nodes = bfs.size();

                    std::vector<std::vector<MAT::Mutation>> node_excess_mutations(total_nodes);
                    std::vector<std::vector<MAT::Mutation>> imputed_mutations(total_nodes);

                    std::vector<int> node_set_difference(total_nodes);

                    size_t best_node_num_leaves = 0;
                    int best_set_difference = 1e9;

                    std::vector<bool> node_has_unique(total_nodes);
                    size_t best_j = 0;
                    bool best_node_has_unique = false;

                    size_t best_distance = 1e9;

                    std::vector<size_t> best_j_vec;

                    size_t num_best = 1;
                    MAT::Node* best_node = T.root;
                    best_j_vec.emplace_back(0);

                    std::vector<size_t> node_distance(total_nodes);

                    tbb::parallel_for( tbb::blocked_range<size_t>(0, total_nodes),
                            [&](tbb::blocked_range<size_t> r) {
                            for (size_t k=r.begin(); k<r.end(); ++k) {
                               if (T.get_num_leaves(bfs[k]) < num_descendants) {
                                   continue;
                               }
                               
                               node_has_unique[k] = false;

                               mapper2_input inp;
                               inp.T = &T;
                               inp.node = bfs[k];
                               inp.missing_sample_mutations = &donor.sample_mutations;
                               inp.excess_mutations = &node_excess_mutations[k];
                               inp.imputed_mutations = &imputed_mutations[k];
                               inp.best_node_num_leaves = &best_node_num_leaves;
                               inp.best_set_difference = &best_set_difference;
                               inp.best_node = &best_node;
                               inp.best_j =  &best_j;
                               inp.num_best = &num_best;
                               inp.j = k;
                               inp.has_unique = &best_node_has_unique;

                               inp.set_difference = &node_set_difference[k];

                               inp.distance = node_distance[k];
                               inp.best_distance = &best_distance;

                               inp.best_j_vec = &best_j_vec;
                               inp.node_has_unique = &(node_has_unique);

                               mapper2_body(inp, true);

                               // Is placement as sibling
                               if (bfs[k]->is_leaf() || node_has_unique[k]) {
                                   std::vector<MAT::Mutation> l2_mut;

                                   // Compute l2_mut
                                   for (auto m1: node_excess_mutations[k]) {
                                       bool found = false;
                                       for (auto m2: bfs[k]->mutations) {
                                           if (m1.is_masked()) {
                                               break;
                                           }
                                           if (m1.position == m2.position) {
                                               if (m1.mut_nuc == m2.mut_nuc) {
                                                   found = true;
                                                   break;
                                               }
                                           }
                                       }
                                       if (!found) {
                                           if ((m1.position >= start_range_high) && (m1.position <= end_range_low)) {
                                               l2_mut.emplace_back(m1.copy());
                                           }
                                       }
                                   }

                                   if (l2_mut.size() <= max_parsimony) {
                                       tbb_lock.lock();
                                       donor_nodes.emplace_back(Recomb_Node(bfs[k]->identifier, l2_mut.size()));
                                       tbb_lock.unlock();
                                   }
                               }
                               // Else placement as child
                               else {
                                   std::vector<MAT::Mutation> node_mut;

                                   for (auto m1: node_excess_mutations[k]) {
                                       bool found = false;
                                       for (auto m2: bfs[k]->mutations) {
                                           if (m1.is_masked()) {
                                               break;
                                           }
                                           if (m1.position == m2.position) {
                                               if (m1.mut_nuc == m2.mut_nuc) {
                                                   found = true;
                                                   break;
                                               }
                                           }
                                       }
                                       if (!found) {
                                           if ((m1.position >= start_range_high) && (m1.position <= end_range_low)) {
                                               node_mut.emplace_back(m1.copy());
                                           }
                                       }
                                   }

                                   if (node_mut.size() <= max_parsimony) {
                                       tbb_lock.lock();
                                       donor_nodes.emplace_back(Recomb_Node(bfs[k]->identifier, node_mut.size()));
                                       tbb_lock.unlock();
                                   }
                               }
                            }
                        }, ap);
                }
                
                // to print any pair of breakpoint interval exactly once for
                // multiple donor-acceptor pairs
                bool has_printed = false;
                for (auto d: donor_nodes) {
                    for (auto a:acceptor_nodes) {
                        // Ensure donor and acceptor are not the same and
<<<<<<< HEAD
                        // neither of them is a descendant of the other and
                        // total parsimony is less than the maximum allowed
                        if ((d.name!=a.name) && (!T.is_ancestor(d.name,a.name)) && (!T.is_ancestor(a.name,d.name)) && 
                                (d.parsimony+a.parsimony <= max_parsimony)) {
=======
                        // neither of them is a descendant of the recombinant
                        // node 
                        if ((d!=a) && (d!=nid_to_consider) && (a!=nid_to_consider) && (!T.is_ancestor(nid_to_consider,d)) && 
                                (!T.is_ancestor(nid_to_consider,a))) {
>>>>>>> f4a73359
                            std::string end_range_high_str = (end_range_high == 1e9) ? "GENOME_SIZE" : std::to_string(end_range_high);
                            fprintf(recomb_file, "%s\t(%i,%i)\t(%i,%s)\t%s\t%s\n", nid_to_consider.c_str(), start_range_low, start_range_high,
                                    end_range_low, end_range_high_str.c_str(), d.name.c_str(), a.name.c_str());
                            has_recomb = true;
                            has_printed = true;
                            fflush(recomb_file);
                            break;
                        }
                    }
                    if (has_printed) {
                        break;
                    }
                }

            }
        }
        
        if (has_recomb) {
            fprintf(desc_file, "%s\t", nid_to_consider.c_str());
            for (auto l: T.get_leaves(nid_to_consider)) {
                fprintf(desc_file, "%s,", l->identifier.c_str());
            }
            fprintf(desc_file, "\n");
            fflush(desc_file);
            fprintf(stderr, "Done %zu/%zu branches [RECOMBINATION FOUND!]\n\n", ++num_done, nodes_to_consider.size());
        }
        else {
            fprintf(stderr, "Done %zu/%zu branches\n\n", ++num_done, nodes_to_consider.size());
        }
    }
        
    fclose(desc_file);
    fclose(recomb_file);

    fprintf(stderr, "Completed in %ld msec \n\n", timer.Stop());
}
<|MERGE_RESOLUTION|>--- conflicted
+++ resolved
@@ -474,17 +474,10 @@
                 for (auto d: donor_nodes) {
                     for (auto a:acceptor_nodes) {
                         // Ensure donor and acceptor are not the same and
-<<<<<<< HEAD
-                        // neither of them is a descendant of the other and
-                        // total parsimony is less than the maximum allowed
-                        if ((d.name!=a.name) && (!T.is_ancestor(d.name,a.name)) && (!T.is_ancestor(a.name,d.name)) && 
-                                (d.parsimony+a.parsimony <= max_parsimony)) {
-=======
                         // neither of them is a descendant of the recombinant
-                        // node 
+                        // node total parsimony is less than the maximum allowed
                         if ((d!=a) && (d!=nid_to_consider) && (a!=nid_to_consider) && (!T.is_ancestor(nid_to_consider,d)) && 
-                                (!T.is_ancestor(nid_to_consider,a))) {
->>>>>>> f4a73359
+                                (!T.is_ancestor(nid_to_consider,a)) && (d.parsimony+a.parsimony <= max_parsimony)) {
                             std::string end_range_high_str = (end_range_high == 1e9) ? "GENOME_SIZE" : std::to_string(end_range_high);
                             fprintf(recomb_file, "%s\t(%i,%i)\t(%i,%s)\t%s\t%s\n", nid_to_consider.c_str(), start_range_low, start_range_high,
                                     end_range_low, end_range_high_str.c_str(), d.name.c_str(), a.name.c_str());
