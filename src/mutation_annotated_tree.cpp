--- conflicted
+++ resolved
@@ -148,7 +148,7 @@
 // internal node ids and branch lengths are printed. If last boolean argument is
 // set, branch lengths from input tree are retained, otherwise, branch length
 // for a branch is equal to the number of mutations annotated on that branch 
-void Mutation_Annotated_Tree::write_newick_string (std::stringstream& ss, const Mutation_Annotated_Tree::Tree& T, Mutation_Annotated_Tree::Node* node, bool print_internal, bool print_branch_len, bool retain_original_branch_len, bool uncondense_leaves) {
+void Mutation_Annotated_Tree::write_newick_string (std::stringstream& ss, Mutation_Annotated_Tree::Tree& T, Mutation_Annotated_Tree::Node* node, bool print_internal, bool print_branch_len, bool retain_original_branch_len, bool uncondense_leaves) {
     TIMEIT();
 
     std::vector<Node*> traversal = T.depth_first_expansion(node);
@@ -179,7 +179,7 @@
             }
             if (n->is_leaf()) {
                 if (uncondense_leaves && (T.condensed_nodes.find(n->identifier) != T.condensed_nodes.end())) {
-                    auto cn = T.condensed_nodes.at(n->identifier);
+                    auto cn = T.condensed_nodes[n->identifier];
                     auto cn_size = cn.size();
                     for (size_t idx = 0; idx < cn_size; idx++) {
                         ss << cn[idx];
@@ -218,7 +218,7 @@
             }
             if (n->is_leaf()) {
                 if (uncondense_leaves && (T.condensed_nodes.find(n->identifier) != T.condensed_nodes.end())) {
-                    auto cn = T.condensed_nodes.at(n->identifier);
+                    auto cn = T.condensed_nodes[n->identifier];
                     ss << ',';
                     auto cn_size = cn.size();
                     for (size_t idx = 0; idx < cn_size; idx++) {
@@ -246,7 +246,7 @@
             prev_open = false;
             if (n->is_leaf()) {
                 if (uncondense_leaves && (T.condensed_nodes.find(n->identifier) != T.condensed_nodes.end())) {
-                    auto cn = T.condensed_nodes.at(n->identifier);
+                    auto cn = T.condensed_nodes[n->identifier];
                     ss << ',';
                     auto cn_size = cn.size();
                     for (size_t idx = 0; idx < cn_size; idx++) {
@@ -289,13 +289,13 @@
     ss << ';';
 }
 
-std::string Mutation_Annotated_Tree::get_newick_string (const Mutation_Annotated_Tree::Tree& T, Mutation_Annotated_Tree::Node* node, bool print_internal, bool print_branch_len, bool retain_original_branch_len, bool uncondense_leaves) {
+std::string Mutation_Annotated_Tree::get_newick_string (Mutation_Annotated_Tree::Tree& T, Mutation_Annotated_Tree::Node* node, bool print_internal, bool print_branch_len, bool retain_original_branch_len, bool uncondense_leaves) {
     std::stringstream newick_ss;
     write_newick_string(newick_ss, T, node, print_internal, print_branch_len, retain_original_branch_len, uncondense_leaves);
     return newick_ss.str();
 }
 
-std::string Mutation_Annotated_Tree::get_newick_string (const Tree& T, bool print_internal, bool print_branch_len, bool retain_original_branch_len, bool uncondense_leaves) {
+std::string Mutation_Annotated_Tree::get_newick_string (Tree& T, bool print_internal, bool print_branch_len, bool retain_original_branch_len, bool uncondense_leaves) {
     return get_newick_string(T, T.root, print_internal, print_branch_len, retain_original_branch_len, uncondense_leaves);
 }
 
@@ -595,35 +595,9 @@
     mutations.clear();
 }
 
-// Assumes mutations are added in chronological order. If a new mutation occurs
-// at the same position, it should either be updated to the new allele or
-// removed entirely (in case of reversal mutation)
 void Mutation_Annotated_Tree::Node::add_mutation (Mutation mut) {
-    auto iter = std::lower_bound(mutations.begin(), mutations.end(), mut);
-    // check if mutation at the same position has occured before
-    if ((iter != mutations.end()) && (iter->position == mut.position)) {
-        // update to new allele
-        if (iter->par_nuc != mut.mut_nuc) {
-            iter->mut_nuc = mut.mut_nuc;
-        }
-        //reversal mutation
-        else {
-            std::vector<Mutation> tmp;
-            for (auto m: mutations) {
-                if (m.position != iter->position) {
-                    tmp.emplace_back(m.copy());
-                }
-            }
-            mutations.clear();
-            for (auto m: tmp) {
-                mutations.emplace_back(m.copy());
-            }
-        }
-    }
-    // new mutation
-    else {
-        mutations.insert(iter, mut);
-    }
+    mutations.insert(std::upper_bound(mutations.begin(), mutations.end(), mut),
+            mut);
 }
 
 void Mutation_Annotated_Tree::Node::clear_mutations() {
@@ -741,31 +715,16 @@
     return create_node(identifier, par, branch_len);
 }
 
-<<<<<<< HEAD
-Mutation_Annotated_Tree::Node* Mutation_Annotated_Tree::Tree::add_node (Node* node, Node* par) {
-    //new function which incorporates a full node object and its information. 
-    if (all_nodes.find(node->identifier) != all_nodes.end()) {
-        fprintf(stderr, "Error: %s already in the tree!\n", node->identifier.c_str());
-        exit(1);
-    }
-    all_nodes[node->identifier] = node;
-    par->children.push_back(node);
-    return node;
-}
-
 Mutation_Annotated_Tree::Node* Mutation_Annotated_Tree::Tree::get_node (std::string nid) {
-=======
-Mutation_Annotated_Tree::Node* Mutation_Annotated_Tree::Tree::get_node (std::string nid) const {
->>>>>>> 00f3f58e
     if (all_nodes.find(nid) != all_nodes.end()) {
-        return all_nodes.at(nid);
+        return all_nodes[nid];
     }
     return NULL;
 
 }
 
-bool Mutation_Annotated_Tree::Tree::is_ancestor (std::string anc_id, std::string nid) const {
-    Node* node = get_node(nid);
+bool Mutation_Annotated_Tree::Tree::is_ancestor (std::string anc_id, std::string nid) {
+    Node* node = all_nodes[nid];
     while (node->parent != NULL) {
         node = node->parent;
         if (node->identifier == anc_id) {
@@ -775,12 +734,9 @@
     return false; 
 }
 
-std::vector<Mutation_Annotated_Tree::Node*> Mutation_Annotated_Tree::Tree::rsearch (const std::string& nid) const {
+std::vector<Mutation_Annotated_Tree::Node*> Mutation_Annotated_Tree::Tree::rsearch (std::string nid) {
+    Node* node = all_nodes[nid];
     std::vector<Node*> ancestors;
-    Node* node = get_node(nid);
-    if (node==NULL) {
-        return ancestors;
-    }
     while (node->parent != NULL) {
         ancestors.push_back(node->parent);
         node = node->parent;
@@ -813,11 +769,9 @@
 
                 for (auto m1: curr_parent->mutations) {
                     bool found_pos = false;
-                    for (auto& m2: child->mutations) {
+                    for (auto m2: child->mutations) {
                         if (m1.position == m2.position) {
                             found_pos = true;
-                            // TODO: should remove mutations if m2.par_nuc == m1.par_nuc? 
-                            m2.par_nuc = m1.par_nuc;
                             break;
                         }
                         if (m2.position > m1.position) {
@@ -871,7 +825,6 @@
 }
 
 void Mutation_Annotated_Tree::Tree::remove_node (std::string nid, bool move_level) { 
-    TIMEIT();
     remove_node_helper (nid, move_level);
 }
 
@@ -931,22 +884,19 @@
     return traversal;
 }
 
-void Mutation_Annotated_Tree::Tree::depth_first_expansion_helper(Mutation_Annotated_Tree::Node* node, std::vector<Mutation_Annotated_Tree::Node*>& vec) const {
+void Mutation_Annotated_Tree::Tree::depth_first_expansion_helper(Mutation_Annotated_Tree::Node* node, std::vector<Mutation_Annotated_Tree::Node*>& vec) {
     vec.push_back(node);
     for (auto c: node->children) {
         depth_first_expansion_helper(c, vec);
     }
 }
 
-std::vector<Mutation_Annotated_Tree::Node*> Mutation_Annotated_Tree::Tree::depth_first_expansion(Mutation_Annotated_Tree::Node* node) const {
+std::vector<Mutation_Annotated_Tree::Node*> Mutation_Annotated_Tree::Tree::depth_first_expansion(Mutation_Annotated_Tree::Node* node) {
     TIMEIT();
-    std::vector<Node*> traversal;
     if (node == NULL) {
         node = root;
     }
-    if (node == NULL) {
-        return traversal;
-    }
+    std::vector<Node*> traversal;
     depth_first_expansion_helper(node, traversal);
     return traversal;
 }
@@ -961,10 +911,6 @@
 }
 
 void Mutation_Annotated_Tree::Tree::condense_leaves(std::vector<std::string> missing_samples) {
-    if (condensed_nodes.size() > 0) {
-        fprintf(stderr, "WARNING: tree contains condensed nodes. It may be condensed already!\n");
-    }
-
     auto tree_leaves = get_leaves_ids();
     for (auto l1_id: tree_leaves) {
         std::vector<Node*> polytomy_nodes;
@@ -1055,7 +1001,7 @@
     }
 }
 
-Mutation_Annotated_Tree::Tree Mutation_Annotated_Tree::get_tree_copy(const Mutation_Annotated_Tree::Tree& tree, const std::string& identifier) {
+Mutation_Annotated_Tree::Tree Mutation_Annotated_Tree::get_tree_copy(Mutation_Annotated_Tree::Tree tree, std::string identifier) {
     TIMEIT();
     auto root = tree.root;
     if (identifier != "") {
@@ -1108,121 +1054,4 @@
     }, ap);
 
     return copy;
-<<<<<<< HEAD
-}
-=======
-}
-
-// Get the last common ancestor of two node identifiers. Return NULL if does not
-// exist
-Mutation_Annotated_Tree::Node* Mutation_Annotated_Tree::LCA (const Mutation_Annotated_Tree::Tree& tree, const std::string& nid1, const std::string& nid2) {
-    TIMEIT();
-    Node* ret = NULL;
-
-    if ((tree.get_node(nid1) == NULL) || (tree.get_node(nid2) == NULL)) {
-        return ret;
-    }
-
-    for (auto anc: tree.rsearch(nid1)) {
-        ret = anc;
-        if (tree.is_ancestor(anc->identifier, nid2)) {
-            return ret;
-        }
-    }
-
-    return ret;
-}
-
-// Extract the subtree consisting of the specified set of samples. This routine
-// maintains the internal node names of the input tree. Mutations are copied
-// from the tree such that the path of mutations from root to the sample is
-// same as the original tree.
-Mutation_Annotated_Tree::Tree Mutation_Annotated_Tree::get_subtree (const Mutation_Annotated_Tree::Tree& tree, const std::vector<std::string>& samples) {
-    TIMEIT();
-    Tree subtree;
-
-    // Set of leaf and internal nodes corresponding to the subtree
-    tbb::concurrent_unordered_set<Node*> subtree_nodes;
-    // Maintain a set of all ancestors of a sample for each sample
-    std::vector<tbb::concurrent_unordered_set<Node*>> all_ancestors(samples.size());
-
-    static tbb::affinity_partitioner ap;
-    tbb::parallel_for(tbb::blocked_range<size_t>(0, samples.size()),
-            [&](tbb::blocked_range<size_t> r) {
-            for (size_t k=r.begin(); k<r.end(); ++k){
-               subtree_nodes.insert(tree.get_node(samples[k]));
-               for (auto anc: tree.rsearch(samples[k])) {
-                   all_ancestors[k].insert(anc);
-               }
-            }
-    }, ap);
-
-    tbb::parallel_for(tbb::blocked_range<size_t>(0, samples.size()),
-            [&](tbb::blocked_range<size_t> r) {
-            for (size_t i=r.begin(); i<r.end(); ++i){
-               for (size_t j=i+1; j<samples.size(); ++j){
-                   for (auto anc: tree.rsearch(samples[i])) {
-                      if (all_ancestors[j].find(anc) != all_ancestors[j].end()) {
-                         subtree_nodes.insert(anc);
-                         break;
-                      }
-                   }
-               }
-            }
-    }, ap);
-    
-    auto dfs = tree.depth_first_expansion();
-    std::stack<Node*> last_subtree_node;
-    for (auto n: dfs) {
-        // If the node is in subtree_nodes, it should be added to the subtree
-        if (subtree_nodes.find(n) != subtree_nodes.end()) {
-            Node* subtree_parent = NULL;
-            if (last_subtree_node.size() > 0) {
-                while (!tree.is_ancestor(last_subtree_node.top()->identifier, n->identifier)) {
-                    last_subtree_node.pop();
-                }
-                subtree_parent = last_subtree_node.top();
-            }
-            // Add as root of the subtree
-            if (subtree_parent == NULL) {
-                Node* new_node = subtree.create_node(n->identifier);
-                
-                std::vector<Node*> root_to_node = tree.rsearch(n->identifier); 
-                std::reverse(root_to_node.begin(), root_to_node.end());
-                root_to_node.emplace_back(n);
-
-                for (auto curr: root_to_node) {
-                    for (auto m: curr->mutations) {
-                        new_node->add_mutation(m);
-                    }
-                }
-            }
-            // Add to the parent identified
-            else {
-                Node* new_node = subtree.create_node(n->identifier, subtree_parent->identifier);
-
-                std::vector<Node*> par_to_node;
-                for (auto anc: tree.rsearch(n->identifier)) {
-                    if (anc == subtree_parent) {
-                        break;
-                    }
-                    par_to_node.emplace_back(anc);
-                }
-                std::reverse(par_to_node.begin(), par_to_node.end());
-                par_to_node.emplace_back(n);
-
-                for (auto curr: par_to_node) {
-                    for (auto m: curr->mutations) {
-                        new_node->add_mutation(m);
-                    }
-                }
-            }
-            last_subtree_node.push(n);
-        }
-    }
-
-    subtree.curr_internal_node = tree.curr_internal_node;
-
-    return subtree;
-}
->>>>>>> 00f3f58e
+}