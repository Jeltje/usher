--- conflicted
+++ resolved
@@ -96,7 +96,7 @@
     class Tree {
         private:
             void remove_node_helper (std::string nid, bool move_level);
-            void depth_first_expansion_helper(Node* node, std::vector<Node*>& vec) const;
+            void depth_first_expansion_helper(Node* node, std::vector<Node*>& vec);
             std::unordered_map <std::string, Node*> all_nodes;
         public:
             Tree() {
@@ -119,20 +119,13 @@
             Node* create_node (std::string const& identifier, float branch_length = -1.0);
             Node* create_node (std::string const& identifier, Node* par, float branch_length = -1.0);
             Node* create_node (std::string const& identifier, std::string const& parent_id, float branch_length = -1.0);
-<<<<<<< HEAD
-            Node* add_node (Node* node, Node* par);
             Node* get_node (std::string identifier);
             bool is_ancestor (std::string anc_id, std::string nid);
             std::vector<Node*> rsearch (std::string nid);
-=======
-            Node* get_node (std::string identifier) const;
-            bool is_ancestor (std::string anc_id, std::string nid) const;
-            std::vector<Node*> rsearch (const std::string& nid) const;
->>>>>>> 00f3f58e
             void remove_node (std::string nid, bool move_level);
             void move_node (std::string source, std::string destination);
             std::vector<Node*> breadth_first_expansion(std::string nid="");
-            std::vector<Node*> depth_first_expansion(Node* node=NULL) const;
+            std::vector<Node*> depth_first_expansion(Node* node=NULL);
 
             size_t get_parsimony_score();
             void condense_leaves(std::vector<std::string> = std::vector<std::string>());
@@ -140,9 +133,9 @@
             void collapse_tree();
     };
     
-    std::string get_newick_string(const Tree& T, bool b1, bool b2, bool b3=false, bool b4=false);
-    std::string get_newick_string(const Tree& T, Node* node, bool b1, bool b2, bool b3=false, bool b4=false);
-    void write_newick_string (std::stringstream& ss, const Tree& T, Node* node, bool b1, bool b2, bool b3=false, bool b4=false);
+    std::string get_newick_string(Tree& T, bool b1, bool b2, bool b3=false, bool b4=false);
+    std::string get_newick_string(Tree& T, Node* node, bool b1, bool b2, bool b3=false, bool b4=false);
+    void write_newick_string (std::stringstream& ss, Tree& T, Node* node, bool b1, bool b2, bool b3=false, bool b4=false);
     Tree create_tree_from_newick (std::string filename);
     Tree create_tree_from_newick_string (std::string newick_string);
     void string_split(std::string const& s, char delim, std::vector<std::string>& words);
@@ -151,8 +144,5 @@
     Tree load_mutation_annotated_tree (std::string filename);
     void save_mutation_annotated_tree (Tree tree, std::string filename);
 
-    Tree get_tree_copy(const Tree& tree, const std::string& identifier="");
-
-    Node* LCA (const Tree& tree, const std::string& node_id1, const std::string& node_id2);
-    Tree get_subtree (const Tree& tree, const std::vector<std::string>& samples);
+    Tree get_tree_copy(Tree tree, std::string identifier="");
 }
