#include "select.hpp"

/*
Functions in this module take a variety of arguments, usually including a MAT
and return a set of samples as a std::vector<std::string>
*/

std::vector<std::string> read_sample_names (std::string sample_filename) {
    std::vector<std::string> sample_names;
    std::ifstream infile(sample_filename);
    if (!infile) {
        fprintf(stderr, "ERROR: Could not open the file: %s!\n", sample_filename.c_str());
        exit(1);
    }    
    std::string line;
    bool warned = false;
    while (std::getline(infile, line)) {
        std::vector<std::string> words;
        MAT::string_split(line, words);
        if (words.size() != 1 && !warned) {
            fprintf(stderr, "WARNING: Input file %s contains excess columns; ignoring\n", sample_filename.c_str());
            warned = true;
        }
        //remove carriage returns from the input to handle windows os 
        auto sname = words[0];
        if (sname[sname.size()-1] == '\r') {
            sname = sname.substr(0,sname.size()-1);
        }
        sample_names.push_back(std::move(sname));
    }
    infile.close();
    return sample_names;
}

std::vector<std::string> get_clade_samples (MAT::Tree T, std::string clade_name) {
    //fetch the set of sample names associated with a clade name to pass downstream in lieu of reading in a sample file.

    std::vector<std::string> csamples;
    auto dfs = T.depth_first_expansion();
    for (auto s: dfs) {
        std::vector<std::string> canns = s->clade_annotations;
        if (canns.size() > 0) {
            if (canns.size() > 1 || canns[0] != "") {
                //the empty string is the default clade identifier attribute
                //skip entries which are annotated with 1 clade but that clade is empty
                //but don't skip entries which are annotated with 1 clade and its not empty
                //check if this clade root matches the clade name.
                for (auto c: canns) {
                    if (c == clade_name) {
                        //this is the root of the input clade (first one encountered in tree)
                        //get the set of samples descended from this clade root
                        csamples = T.get_leaves_ids(s->identifier);
                        //and break out by returning 
                        return csamples;
                    }
                }
            }
        }
    }
    //if it was never found, return an empty vector.
    return csamples;
}

std::vector<std::string> get_mutation_samples (MAT::Tree T, std::string mutation_id) {
    //fetch the set of sample names which contain a given mutation.
    //this is a naive implementation parallel to describe::mutation_paths
    std::vector<std::string> good_samples;

    for (auto node: T.get_leaves()) {
        bool assigned = false;
        //first, check if this specific sample has the mutation 
        for (auto m: node->mutations) {
            if (m.get_string() == mutation_id) {
                good_samples.push_back(node->identifier);
                assigned = true;
                break;
            }
        } 
        if (!assigned) {
            std::vector<MAT::Node*> path = T.rsearch(node->identifier);
            //for every ancestor up to the root, check if they have the mutation
            //if they do, break, save the name, move to the next sample
            for (auto anc_node: path) {
                if (!assigned) {
                    for (auto m: anc_node->mutations) {
                        if (m.get_string() == mutation_id) {
                            good_samples.push_back(node->identifier);
                            assigned = true;
                            break;     
                        }
                    }
                } else {
                    break;
                }
            }
        }
    }
    // fprintf(stderr, "# of good samples %ld\n", good_samples.size());
    return good_samples;
}

std::vector<std::string> get_parsimony_samples (MAT::Tree T, float max_parsimony) {
    //simple selection- get samples which have less than X parsimony score (e.g. branch length)
    std::vector<std::string> good_samples;
    auto dfs = T.get_leaves();
    for (auto n: dfs) {
        if (n->branch_length <= max_parsimony) {
            good_samples.push_back(n->identifier);
        }
    }
    return good_samples;
}

std::vector<std::string> get_clade_representatives(MAT::Tree T) {
    timer.Start();
    fprintf(stderr, "Selecting clade representative samples...");
    //get a pair of representative leaves for every clade currently annotated in the tree 
    //and return as a vector of samples
    //specifically, the leaves LCA must be the clade root node
    //to accomplish this, first identify the clade root,
    //then, since the clade root is guaranteed to have at least two children
    //depth first search down the first child until a sample is encountered, record the name
    //then depth first search down the second child until a sample is encountered, record that name
    //and add both samples to the representative output
    std::vector<std::string> rep_samples;
    //expand and identify clades seen
    std::unordered_set<std::string> clades_seen;
    
    auto dfs = T.breadth_first_expansion();
    for (auto n: dfs) {
        std::string curpath;
        for (auto ann: n->clade_annotations) {
            if (ann != "") {
                //if this is a new clade annotation, we need its info
                //the first time any new annotation is encountered in an expansion, its the root of that lineage
                if (clades_seen.find(ann) == clades_seen.end()) {
                    clades_seen.insert(ann);
                    //this should always be true
                    assert (n->children.size() > 1);
                    //search down the first child
                    auto first_dfs = T.depth_first_expansion(n->children[0]);
                    for (auto sn: first_dfs) {
                        //pick a sample which hasn't already been selected to represent some other clade
                        //since clades are nested (is this the correct way to handle this?)
                        if (sn->is_leaf() && std::find(rep_samples.begin(), rep_samples.end(), sn->identifier) == rep_samples.end()) {
                            //when a sample is found, grab it and break
                            rep_samples.push_back(sn->identifier);
                            break;
                        }
                    }
                    //and the second
                    auto second_dfs = T.depth_first_expansion(n->children[1]);
                    for (auto sn: second_dfs) {
                        if (sn->is_leaf() && std::find(rep_samples.begin(), rep_samples.end(), sn->identifier) == rep_samples.end()) {
                            rep_samples.push_back(sn->identifier);
                            break;
                        }
                    }
                    //there may be cases where a clade iterates all the way through and every sample which could represent it is already
                    //selected by some other clade, but in that case its perfectly represented anyways, so theres no reason to get more 
                    //samples just for it
                }
            }
        }
    }
    //this relationship should generally be 2-1, though nesting/overlap can make it a little less than 2 to 1 samples to clades
    fprintf(stderr, "%ld samples chosen to represent ", rep_samples.size());
    fprintf(stderr, "%ld unique clades\n", clades_seen.size());
    fprintf(stderr, "Completed in %ld msec \n\n", timer.Stop());
    return rep_samples;
}

std::vector<std::string> sample_intersect (std::vector<std::string> samples, std::vector<std::string> nsamples) {
    //helper function to get the intersection of two sample identifier vectors
    //used when chaining together other select functions
    std::vector<std::string> inter_samples;
    for (auto s: samples) {
        if (std::find(nsamples.begin(), nsamples.end(), s) != nsamples.end()) {
            inter_samples.push_back(s);
        }
    }
    return inter_samples;
}

std::vector<std::string> get_nearby (MAT::Tree T, std::string sample_id, int number_to_get) {
    //get the nearest X neighbors to sample_id and return them as a vector
    //by far the simplest way to do this is to get_leaves_ids and subset out a distance around the index
    //increment the number to get by 1.
    number_to_get++;
    auto all_leaves = T.get_leaves_ids();
    auto target = std::find(all_leaves.begin(), all_leaves.end(), sample_id);
    if (target == all_leaves.cend()) {
        fprintf(stderr, "ERROR: Indicated sample does not exist in the tree!\n");
        exit(1);
    } else if (all_leaves.size() < static_cast<size_t>(number_to_get)) {
        fprintf(stderr, "ERROR: Not enough samples in tree to get neighborhood subtree of requested size!\n");
        exit(1);
    }
    int tindex = std::distance(all_leaves.begin(), target);
    int subset_start = tindex - (number_to_get/2);
    int subset_end = tindex + (number_to_get/2);
    if (subset_start < 0) {
        subset_start = 0;
        subset_end = number_to_get;
    } else if (static_cast<size_t>(subset_end) >= all_leaves.size()) {
        subset_start = all_leaves.size() - number_to_get - 1;
        subset_end = all_leaves.size() - 1;
    }
    fprintf(stderr, "Start index is %d\n", subset_start);
    fprintf(stderr, "Stop index is %d\n", subset_end);
    std::vector<std::string> neighborhood_leaves(all_leaves.begin() + subset_start, all_leaves.begin() + subset_end);
    return neighborhood_leaves;
<<<<<<< HEAD
}

std::vector<std::string> get_short_steppers(MAT::Tree T, std::vector<std::string> samples_to_check, int max_mutations) {
    //for each sample in samples_to_check, this function rsearches along that samples history in the tree
    //if any of the ancestors have greater than max_mutations mutations, then it breaks and marks that sample as a toss
    //including the sample itself. It takes a list of samples to check because rsearching is not a super fast process
    //and we may as well be efficient about it when time permits.
    std::vector<std::string> good_samples;
    if (samples_to_check.size() == 0) {
        //if nothing is passed in, then check the whole tree.
        samples_to_check = T.get_leaves_ids();
    }
    for (auto s: samples_to_check) {
        auto n = T.get_node(s);
        //check this sample immediately before spending cycles getting the ancestors
        if (n->mutations.size() > max_mutations) {
            continue;
        }
        auto anc_nodes = T.rsearch(s);
        bool badanc = false;
        for (auto an: anc_nodes) {
            if (an->mutations.size() > max_mutations) {
                badanc = true;
                continue;
            }
        }
        if (!badanc) {
            good_samples.push_back(s);
        }
    }
    return good_samples;
}
=======
}

>>>>>>> 26fc40b2
<|MERGE_RESOLUTION|>--- conflicted
+++ resolved
@@ -1,249 +1,244 @@
-#include "select.hpp"
-
-/*
-Functions in this module take a variety of arguments, usually including a MAT
-and return a set of samples as a std::vector<std::string>
-*/
-
-std::vector<std::string> read_sample_names (std::string sample_filename) {
-    std::vector<std::string> sample_names;
-    std::ifstream infile(sample_filename);
-    if (!infile) {
-        fprintf(stderr, "ERROR: Could not open the file: %s!\n", sample_filename.c_str());
-        exit(1);
-    }    
-    std::string line;
-    bool warned = false;
-    while (std::getline(infile, line)) {
-        std::vector<std::string> words;
-        MAT::string_split(line, words);
-        if (words.size() != 1 && !warned) {
-            fprintf(stderr, "WARNING: Input file %s contains excess columns; ignoring\n", sample_filename.c_str());
-            warned = true;
-        }
-        //remove carriage returns from the input to handle windows os 
-        auto sname = words[0];
-        if (sname[sname.size()-1] == '\r') {
-            sname = sname.substr(0,sname.size()-1);
-        }
-        sample_names.push_back(std::move(sname));
-    }
-    infile.close();
-    return sample_names;
-}
-
-std::vector<std::string> get_clade_samples (MAT::Tree T, std::string clade_name) {
-    //fetch the set of sample names associated with a clade name to pass downstream in lieu of reading in a sample file.
-
-    std::vector<std::string> csamples;
-    auto dfs = T.depth_first_expansion();
-    for (auto s: dfs) {
-        std::vector<std::string> canns = s->clade_annotations;
-        if (canns.size() > 0) {
-            if (canns.size() > 1 || canns[0] != "") {
-                //the empty string is the default clade identifier attribute
-                //skip entries which are annotated with 1 clade but that clade is empty
-                //but don't skip entries which are annotated with 1 clade and its not empty
-                //check if this clade root matches the clade name.
-                for (auto c: canns) {
-                    if (c == clade_name) {
-                        //this is the root of the input clade (first one encountered in tree)
-                        //get the set of samples descended from this clade root
-                        csamples = T.get_leaves_ids(s->identifier);
-                        //and break out by returning 
-                        return csamples;
-                    }
-                }
-            }
-        }
-    }
-    //if it was never found, return an empty vector.
-    return csamples;
-}
-
-std::vector<std::string> get_mutation_samples (MAT::Tree T, std::string mutation_id) {
-    //fetch the set of sample names which contain a given mutation.
-    //this is a naive implementation parallel to describe::mutation_paths
-    std::vector<std::string> good_samples;
-
-    for (auto node: T.get_leaves()) {
-        bool assigned = false;
-        //first, check if this specific sample has the mutation 
-        for (auto m: node->mutations) {
-            if (m.get_string() == mutation_id) {
-                good_samples.push_back(node->identifier);
-                assigned = true;
-                break;
-            }
-        } 
-        if (!assigned) {
-            std::vector<MAT::Node*> path = T.rsearch(node->identifier);
-            //for every ancestor up to the root, check if they have the mutation
-            //if they do, break, save the name, move to the next sample
-            for (auto anc_node: path) {
-                if (!assigned) {
-                    for (auto m: anc_node->mutations) {
-                        if (m.get_string() == mutation_id) {
-                            good_samples.push_back(node->identifier);
-                            assigned = true;
-                            break;     
-                        }
-                    }
-                } else {
-                    break;
-                }
-            }
-        }
-    }
-    // fprintf(stderr, "# of good samples %ld\n", good_samples.size());
-    return good_samples;
-}
-
-std::vector<std::string> get_parsimony_samples (MAT::Tree T, float max_parsimony) {
-    //simple selection- get samples which have less than X parsimony score (e.g. branch length)
-    std::vector<std::string> good_samples;
-    auto dfs = T.get_leaves();
-    for (auto n: dfs) {
-        if (n->branch_length <= max_parsimony) {
-            good_samples.push_back(n->identifier);
-        }
-    }
-    return good_samples;
-}
-
-std::vector<std::string> get_clade_representatives(MAT::Tree T) {
-    timer.Start();
-    fprintf(stderr, "Selecting clade representative samples...");
-    //get a pair of representative leaves for every clade currently annotated in the tree 
-    //and return as a vector of samples
-    //specifically, the leaves LCA must be the clade root node
-    //to accomplish this, first identify the clade root,
-    //then, since the clade root is guaranteed to have at least two children
-    //depth first search down the first child until a sample is encountered, record the name
-    //then depth first search down the second child until a sample is encountered, record that name
-    //and add both samples to the representative output
-    std::vector<std::string> rep_samples;
-    //expand and identify clades seen
-    std::unordered_set<std::string> clades_seen;
-    
-    auto dfs = T.breadth_first_expansion();
-    for (auto n: dfs) {
-        std::string curpath;
-        for (auto ann: n->clade_annotations) {
-            if (ann != "") {
-                //if this is a new clade annotation, we need its info
-                //the first time any new annotation is encountered in an expansion, its the root of that lineage
-                if (clades_seen.find(ann) == clades_seen.end()) {
-                    clades_seen.insert(ann);
-                    //this should always be true
-                    assert (n->children.size() > 1);
-                    //search down the first child
-                    auto first_dfs = T.depth_first_expansion(n->children[0]);
-                    for (auto sn: first_dfs) {
-                        //pick a sample which hasn't already been selected to represent some other clade
-                        //since clades are nested (is this the correct way to handle this?)
-                        if (sn->is_leaf() && std::find(rep_samples.begin(), rep_samples.end(), sn->identifier) == rep_samples.end()) {
-                            //when a sample is found, grab it and break
-                            rep_samples.push_back(sn->identifier);
-                            break;
-                        }
-                    }
-                    //and the second
-                    auto second_dfs = T.depth_first_expansion(n->children[1]);
-                    for (auto sn: second_dfs) {
-                        if (sn->is_leaf() && std::find(rep_samples.begin(), rep_samples.end(), sn->identifier) == rep_samples.end()) {
-                            rep_samples.push_back(sn->identifier);
-                            break;
-                        }
-                    }
-                    //there may be cases where a clade iterates all the way through and every sample which could represent it is already
-                    //selected by some other clade, but in that case its perfectly represented anyways, so theres no reason to get more 
-                    //samples just for it
-                }
-            }
-        }
-    }
-    //this relationship should generally be 2-1, though nesting/overlap can make it a little less than 2 to 1 samples to clades
-    fprintf(stderr, "%ld samples chosen to represent ", rep_samples.size());
-    fprintf(stderr, "%ld unique clades\n", clades_seen.size());
-    fprintf(stderr, "Completed in %ld msec \n\n", timer.Stop());
-    return rep_samples;
-}
-
-std::vector<std::string> sample_intersect (std::vector<std::string> samples, std::vector<std::string> nsamples) {
-    //helper function to get the intersection of two sample identifier vectors
-    //used when chaining together other select functions
-    std::vector<std::string> inter_samples;
-    for (auto s: samples) {
-        if (std::find(nsamples.begin(), nsamples.end(), s) != nsamples.end()) {
-            inter_samples.push_back(s);
-        }
-    }
-    return inter_samples;
-}
-
-std::vector<std::string> get_nearby (MAT::Tree T, std::string sample_id, int number_to_get) {
-    //get the nearest X neighbors to sample_id and return them as a vector
-    //by far the simplest way to do this is to get_leaves_ids and subset out a distance around the index
-    //increment the number to get by 1.
-    number_to_get++;
-    auto all_leaves = T.get_leaves_ids();
-    auto target = std::find(all_leaves.begin(), all_leaves.end(), sample_id);
-    if (target == all_leaves.cend()) {
-        fprintf(stderr, "ERROR: Indicated sample does not exist in the tree!\n");
-        exit(1);
-    } else if (all_leaves.size() < static_cast<size_t>(number_to_get)) {
-        fprintf(stderr, "ERROR: Not enough samples in tree to get neighborhood subtree of requested size!\n");
-        exit(1);
-    }
-    int tindex = std::distance(all_leaves.begin(), target);
-    int subset_start = tindex - (number_to_get/2);
-    int subset_end = tindex + (number_to_get/2);
-    if (subset_start < 0) {
-        subset_start = 0;
-        subset_end = number_to_get;
-    } else if (static_cast<size_t>(subset_end) >= all_leaves.size()) {
-        subset_start = all_leaves.size() - number_to_get - 1;
-        subset_end = all_leaves.size() - 1;
-    }
-    fprintf(stderr, "Start index is %d\n", subset_start);
-    fprintf(stderr, "Stop index is %d\n", subset_end);
-    std::vector<std::string> neighborhood_leaves(all_leaves.begin() + subset_start, all_leaves.begin() + subset_end);
-    return neighborhood_leaves;
-<<<<<<< HEAD
-}
-
-std::vector<std::string> get_short_steppers(MAT::Tree T, std::vector<std::string> samples_to_check, int max_mutations) {
-    //for each sample in samples_to_check, this function rsearches along that samples history in the tree
-    //if any of the ancestors have greater than max_mutations mutations, then it breaks and marks that sample as a toss
-    //including the sample itself. It takes a list of samples to check because rsearching is not a super fast process
-    //and we may as well be efficient about it when time permits.
-    std::vector<std::string> good_samples;
-    if (samples_to_check.size() == 0) {
-        //if nothing is passed in, then check the whole tree.
-        samples_to_check = T.get_leaves_ids();
-    }
-    for (auto s: samples_to_check) {
-        auto n = T.get_node(s);
-        //check this sample immediately before spending cycles getting the ancestors
-        if (n->mutations.size() > max_mutations) {
-            continue;
-        }
-        auto anc_nodes = T.rsearch(s);
-        bool badanc = false;
-        for (auto an: anc_nodes) {
-            if (an->mutations.size() > max_mutations) {
-                badanc = true;
-                continue;
-            }
-        }
-        if (!badanc) {
-            good_samples.push_back(s);
-        }
-    }
-    return good_samples;
-}
-=======
-}
-
->>>>>>> 26fc40b2
+#include "select.hpp"
+
+/*
+Functions in this module take a variety of arguments, usually including a MAT
+and return a set of samples as a std::vector<std::string>
+*/
+
+std::vector<std::string> read_sample_names (std::string sample_filename) {
+    std::vector<std::string> sample_names;
+    std::ifstream infile(sample_filename);
+    if (!infile) {
+        fprintf(stderr, "ERROR: Could not open the file: %s!\n", sample_filename.c_str());
+        exit(1);
+    }    
+    std::string line;
+    bool warned = false;
+    while (std::getline(infile, line)) {
+        std::vector<std::string> words;
+        MAT::string_split(line, words);
+        if (words.size() != 1 && !warned) {
+            fprintf(stderr, "WARNING: Input file %s contains excess columns; ignoring\n", sample_filename.c_str());
+            warned = true;
+        }
+        //remove carriage returns from the input to handle windows os 
+        auto sname = words[0];
+        if (sname[sname.size()-1] == '\r') {
+            sname = sname.substr(0,sname.size()-1);
+        }
+        sample_names.push_back(std::move(sname));
+    }
+    infile.close();
+    return sample_names;
+}
+
+std::vector<std::string> get_clade_samples (MAT::Tree T, std::string clade_name) {
+    //fetch the set of sample names associated with a clade name to pass downstream in lieu of reading in a sample file.
+
+    std::vector<std::string> csamples;
+    auto dfs = T.depth_first_expansion();
+    for (auto s: dfs) {
+        std::vector<std::string> canns = s->clade_annotations;
+        if (canns.size() > 0) {
+            if (canns.size() > 1 || canns[0] != "") {
+                //the empty string is the default clade identifier attribute
+                //skip entries which are annotated with 1 clade but that clade is empty
+                //but don't skip entries which are annotated with 1 clade and its not empty
+                //check if this clade root matches the clade name.
+                for (auto c: canns) {
+                    if (c == clade_name) {
+                        //this is the root of the input clade (first one encountered in tree)
+                        //get the set of samples descended from this clade root
+                        csamples = T.get_leaves_ids(s->identifier);
+                        //and break out by returning 
+                        return csamples;
+                    }
+                }
+            }
+        }
+    }
+    //if it was never found, return an empty vector.
+    return csamples;
+}
+
+std::vector<std::string> get_mutation_samples (MAT::Tree T, std::string mutation_id) {
+    //fetch the set of sample names which contain a given mutation.
+    //this is a naive implementation parallel to describe::mutation_paths
+    std::vector<std::string> good_samples;
+
+    for (auto node: T.get_leaves()) {
+        bool assigned = false;
+        //first, check if this specific sample has the mutation 
+        for (auto m: node->mutations) {
+            if (m.get_string() == mutation_id) {
+                good_samples.push_back(node->identifier);
+                assigned = true;
+                break;
+            }
+        } 
+        if (!assigned) {
+            std::vector<MAT::Node*> path = T.rsearch(node->identifier);
+            //for every ancestor up to the root, check if they have the mutation
+            //if they do, break, save the name, move to the next sample
+            for (auto anc_node: path) {
+                if (!assigned) {
+                    for (auto m: anc_node->mutations) {
+                        if (m.get_string() == mutation_id) {
+                            good_samples.push_back(node->identifier);
+                            assigned = true;
+                            break;     
+                        }
+                    }
+                } else {
+                    break;
+                }
+            }
+        }
+    }
+    // fprintf(stderr, "# of good samples %ld\n", good_samples.size());
+    return good_samples;
+}
+
+std::vector<std::string> get_parsimony_samples (MAT::Tree T, float max_parsimony) {
+    //simple selection- get samples which have less than X parsimony score (e.g. branch length)
+    std::vector<std::string> good_samples;
+    auto dfs = T.get_leaves();
+    for (auto n: dfs) {
+        if (n->branch_length <= max_parsimony) {
+            good_samples.push_back(n->identifier);
+        }
+    }
+    return good_samples;
+}
+
+std::vector<std::string> get_clade_representatives(MAT::Tree T) {
+    timer.Start();
+    fprintf(stderr, "Selecting clade representative samples...");
+    //get a pair of representative leaves for every clade currently annotated in the tree 
+    //and return as a vector of samples
+    //specifically, the leaves LCA must be the clade root node
+    //to accomplish this, first identify the clade root,
+    //then, since the clade root is guaranteed to have at least two children
+    //depth first search down the first child until a sample is encountered, record the name
+    //then depth first search down the second child until a sample is encountered, record that name
+    //and add both samples to the representative output
+    std::vector<std::string> rep_samples;
+    //expand and identify clades seen
+    std::unordered_set<std::string> clades_seen;
+    
+    auto dfs = T.breadth_first_expansion();
+    for (auto n: dfs) {
+        std::string curpath;
+        for (auto ann: n->clade_annotations) {
+            if (ann != "") {
+                //if this is a new clade annotation, we need its info
+                //the first time any new annotation is encountered in an expansion, its the root of that lineage
+                if (clades_seen.find(ann) == clades_seen.end()) {
+                    clades_seen.insert(ann);
+                    //this should always be true
+                    assert (n->children.size() > 1);
+                    //search down the first child
+                    auto first_dfs = T.depth_first_expansion(n->children[0]);
+                    for (auto sn: first_dfs) {
+                        //pick a sample which hasn't already been selected to represent some other clade
+                        //since clades are nested (is this the correct way to handle this?)
+                        if (sn->is_leaf() && std::find(rep_samples.begin(), rep_samples.end(), sn->identifier) == rep_samples.end()) {
+                            //when a sample is found, grab it and break
+                            rep_samples.push_back(sn->identifier);
+                            break;
+                        }
+                    }
+                    //and the second
+                    auto second_dfs = T.depth_first_expansion(n->children[1]);
+                    for (auto sn: second_dfs) {
+                        if (sn->is_leaf() && std::find(rep_samples.begin(), rep_samples.end(), sn->identifier) == rep_samples.end()) {
+                            rep_samples.push_back(sn->identifier);
+                            break;
+                        }
+                    }
+                    //there may be cases where a clade iterates all the way through and every sample which could represent it is already
+                    //selected by some other clade, but in that case its perfectly represented anyways, so theres no reason to get more 
+                    //samples just for it
+                }
+            }
+        }
+    }
+    //this relationship should generally be 2-1, though nesting/overlap can make it a little less than 2 to 1 samples to clades
+    fprintf(stderr, "%ld samples chosen to represent ", rep_samples.size());
+    fprintf(stderr, "%ld unique clades\n", clades_seen.size());
+    fprintf(stderr, "Completed in %ld msec \n\n", timer.Stop());
+    return rep_samples;
+}
+
+std::vector<std::string> sample_intersect (std::vector<std::string> samples, std::vector<std::string> nsamples) {
+    //helper function to get the intersection of two sample identifier vectors
+    //used when chaining together other select functions
+    std::vector<std::string> inter_samples;
+    for (auto s: samples) {
+        if (std::find(nsamples.begin(), nsamples.end(), s) != nsamples.end()) {
+            inter_samples.push_back(s);
+        }
+    }
+    return inter_samples;
+}
+
+std::vector<std::string> get_nearby (MAT::Tree T, std::string sample_id, int number_to_get) {
+    //get the nearest X neighbors to sample_id and return them as a vector
+    //by far the simplest way to do this is to get_leaves_ids and subset out a distance around the index
+    //increment the number to get by 1.
+    number_to_get++;
+    auto all_leaves = T.get_leaves_ids();
+    auto target = std::find(all_leaves.begin(), all_leaves.end(), sample_id);
+    if (target == all_leaves.cend()) {
+        fprintf(stderr, "ERROR: Indicated sample does not exist in the tree!\n");
+        exit(1);
+    } else if (all_leaves.size() < static_cast<size_t>(number_to_get)) {
+        fprintf(stderr, "ERROR: Not enough samples in tree to get neighborhood subtree of requested size!\n");
+        exit(1);
+    }
+    int tindex = std::distance(all_leaves.begin(), target);
+    int subset_start = tindex - (number_to_get/2);
+    int subset_end = tindex + (number_to_get/2);
+    if (subset_start < 0) {
+        subset_start = 0;
+        subset_end = number_to_get;
+    } else if (static_cast<size_t>(subset_end) >= all_leaves.size()) {
+        subset_start = all_leaves.size() - number_to_get - 1;
+        subset_end = all_leaves.size() - 1;
+    }
+    fprintf(stderr, "Start index is %d\n", subset_start);
+    fprintf(stderr, "Stop index is %d\n", subset_end);
+    std::vector<std::string> neighborhood_leaves(all_leaves.begin() + subset_start, all_leaves.begin() + subset_end);
+    return neighborhood_leaves;
+}
+
+std::vector<std::string> get_short_steppers(MAT::Tree T, std::vector<std::string> samples_to_check, int max_mutations) {
+    //for each sample in samples_to_check, this function rsearches along that samples history in the tree
+    //if any of the ancestors have greater than max_mutations mutations, then it breaks and marks that sample as a toss
+    //including the sample itself. It takes a list of samples to check because rsearching is not a super fast process
+    //and we may as well be efficient about it when time permits.
+    std::vector<std::string> good_samples;
+    if (samples_to_check.size() == 0) {
+        //if nothing is passed in, then check the whole tree.
+        samples_to_check = T.get_leaves_ids();
+    }
+    for (auto s: samples_to_check) {
+        auto n = T.get_node(s);
+        //check this sample immediately before spending cycles getting the ancestors
+        if (n->mutations.size() > max_mutations) {
+            continue;
+        }
+        auto anc_nodes = T.rsearch(s);
+        bool badanc = false;
+        for (auto an: anc_nodes) {
+            if (an->mutations.size() > max_mutations) {
+                badanc = true;
+                continue;
+            }
+        }
+        if (!badanc) {
+            good_samples.push_back(s);
+        }
+    }
+    return good_samples;
+}