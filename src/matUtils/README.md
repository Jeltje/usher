# matUtils
matUtils is a toolkit for working with mutation annotated tree protobuf files, targeted towards filtering and extraction of desired information. It is divided into a number of subcommands. Each subcommand is called individually and has its own parameters and options; for example "matUtils annotate --help" yields the help message for the annotate subcommand of the matUtils toolkit.

### Common Options

**-i**: Input mutation-annotated tree file (REQUIRED)

**-T**: Number of threads to use for multithreaded procedures. Default is all available

**-h**: Print help messages

## Extract

This command selects subtrees from the MAT based on clade identification, sample choice files, or placement quality metrics, and optionally converts to other file formats, including vcf and newick.

**-s**: Select samples to extract by explicitly naming them, one per line in a text file.

**-c**: Select samples to extract by membership in the indicated clade.

**-m**: Select samples to extract by whether they contain the indicated mutation.

**-e**: Select samples to extract by whether they have less than the indicated number of equally parsimonious placements. Note: adds significantly to runtime with large sample selections.

**-a**: Select samples to extract by whether their parsimony score (terminal branch length) is less than the indicated value.

**-r**: Automatically select two samples per unique clade identifier to extract.

**-p**: Prune the samples indicated by other arguments instead of extracting them to create the subtree.

**-d**: Set the directory to save output files. Directory must already exist. Default is current directory

**--sample-paths**: Write the path of mutations defining each selected sample to a file.

**--clade-paths**: Write the path of mutations defining each clade in the subtree after sample extraction to a file.

<<<<<<< HEAD
## Mask

The mask subcommand restricts indicated sample names and returns a masked protobuf.
=======
**-v**: Convert the subtree to a VCF and write it to the indicated file.

**-n**: Do not include sample genotype columns in the VCF output. Used only with -v
>>>>>>> d4951923

**-o**: Create a new MAT .pb file representing the extracted subtree. 

**--collapse-tree**: Collapse the subtree before saving.

**-t**: Write a newick string representing the extracted subtree to the indicated file.

## Summary

This command gets basic statistics about the input MAT.

### Specific Options

<<<<<<< HEAD
## Filter

Filter removes an indicated set of samples from the input MAT, returning a smaller MAT.
=======
**-s**: Write a tsv listing all samples in the tree and their parsimony scores (terminal branch length).

**-c**: Write a tsv listing all clades in the tree and their occurrence over nodes in the tree.

**-m**: Write a tsv listing all mutations in the tree and their occurrence count.

## Annotate

The annotate command takes a MAT protobuf file and a two-column tab-separated text file indicating sample names and lineage assignments. The software will automatically identify the best clade root for that lineage and save the assignment to each sample indicated, returning a new protobuf with these values stored.
>>>>>>> d4951923

### Specific Options

**-o**: Output mutation-annotated tree file (REQUIRED)

**-l**: Provide a path to a file assigning lineages to samples to locate and annotate clade root nodes (REQUIRED)

**-f**: Set the minimum allele frequency in samples to find the best clade root node (default = 0.9)

**-c**: Path to a file containing clade asssignments of samples. An algorithm automatically locates and annotates clade root nodes.

**-C**: Path to a tsv file mapping clades to their respective internal node identifiers. Used to directly assign labels without inference.

**-s**: Minimum fraction of the clade samples that should be desecendants of the assigned clade root (default = 0.6)

**-l**: Clear current clade annotations before applying new ones.

## Uncertainty

The uncertainty command calculates placement quality metrics for a set of samples or the whole tree and returns these values in the indicated format.

### Specific Options

**-s**: File containing names of samples to calculate metrics for.

**-g**: Calculate and print the total tree parsimony score. 

**-e**: Name for an output Nextstrain Auspice-compatible .tsv file of the number of equally parsimonious placement values for each indicated sample- smaller is better, best is 1 (requires -s).

**-n**: Name for an output Nextstrain Auspice-compatible .tsv file of neighborhood size scores for the equally parsimonious placements for each indicated sample- smaller is better, best is 0 (requires -s).

<<<<<<< HEAD
## Summary

This command gets basic statistics about the input MAT.

### Specific Options

**-s**: Write a tsv listing all samples in the tree and their parsimony scores (terminal branch length).

**-c**: Write a tsv listing all clades in the tree and their occurrence over nodes in the tree.

**-m**: Write a tsv listing all mutations in the tree and their occurrence count.
=======
## Mask

The mask subcommand restricts indicated sample names and returns a masked protobuf.

### Specific Options

**-o**: Output mutation-annotated tree file (REQUIRED)

**-s**: Use to mask specific samples from the tree. 
>>>>>>> d4951923
<|MERGE_RESOLUTION|>--- conflicted
+++ resolved
@@ -33,15 +33,9 @@
 
 **--clade-paths**: Write the path of mutations defining each clade in the subtree after sample extraction to a file.
 
-<<<<<<< HEAD
-## Mask
-
-The mask subcommand restricts indicated sample names and returns a masked protobuf.
-=======
 **-v**: Convert the subtree to a VCF and write it to the indicated file.
 
 **-n**: Do not include sample genotype columns in the VCF output. Used only with -v
->>>>>>> d4951923
 
 **-o**: Create a new MAT .pb file representing the extracted subtree. 
 
@@ -55,11 +49,6 @@
 
 ### Specific Options
 
-<<<<<<< HEAD
-## Filter
-
-Filter removes an indicated set of samples from the input MAT, returning a smaller MAT.
-=======
 **-s**: Write a tsv listing all samples in the tree and their parsimony scores (terminal branch length).
 
 **-c**: Write a tsv listing all clades in the tree and their occurrence over nodes in the tree.
@@ -69,7 +58,6 @@
 ## Annotate
 
 The annotate command takes a MAT protobuf file and a two-column tab-separated text file indicating sample names and lineage assignments. The software will automatically identify the best clade root for that lineage and save the assignment to each sample indicated, returning a new protobuf with these values stored.
->>>>>>> d4951923
 
 ### Specific Options
 
@@ -101,19 +89,6 @@
 
 **-n**: Name for an output Nextstrain Auspice-compatible .tsv file of neighborhood size scores for the equally parsimonious placements for each indicated sample- smaller is better, best is 0 (requires -s).
 
-<<<<<<< HEAD
-## Summary
-
-This command gets basic statistics about the input MAT.
-
-### Specific Options
-
-**-s**: Write a tsv listing all samples in the tree and their parsimony scores (terminal branch length).
-
-**-c**: Write a tsv listing all clades in the tree and their occurrence over nodes in the tree.
-
-**-m**: Write a tsv listing all mutations in the tree and their occurrence count.
-=======
 ## Mask
 
 The mask subcommand restricts indicated sample names and returns a masked protobuf.
@@ -122,5 +97,4 @@
 
 **-o**: Output mutation-annotated tree file (REQUIRED)
 
-**-s**: Use to mask specific samples from the tree. 
->>>>>>> d4951923
+**-s**: Use to mask specific samples from the tree. 